--- conflicted
+++ resolved
@@ -14,14 +14,9 @@
     return new LeafletLayer({
         vectorTileSource: sampleScene.tile_source,
         vectorLayers: sampleScene.layers,
-<<<<<<< HEAD
         vectorStyles: sampleScene.config,
-        disableRenderLoop: true
-=======
-        vectorStyles: sampleScene.styles,
         disableRenderLoop: true,
         workerUrl: '/base/dist/tangram.debug.js'
->>>>>>> ec88e6eb
     });
 };
 
