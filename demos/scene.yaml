cameras:
    perspective:
        type: perspective
        focal_length: [[16, 2], [17, 2.5], [18, 3], [19, 4], [20, 6]] # pairs of [zoom, focal len]
        vanishing_point: [0, 0] # relative to center of screen, in pixels

    isometric:
        type: isometric
        axis: [0, 1]
        active: true

    flat:
        type: flat
        active: false

lights:
    # directional1:
    #     type: directional
    #     # direction: [.1, .5, -1] #[0.1, 0.1, -1]
    #     direction: [0.1, 0.1, -1]
    #     diffuse: 1.
    #     ambient: .1
    point1:
        type: point
        position: [0px, 0px, 100px]
        origin: ground
        diffuse: 1.5
        ambient: 0

scene:
    background:
        color: '#9dc3de'

layers:
    earth:
        data: { source: osm }
        draw:
            polygons:
                order: 0
                color: '#f0ebeb'

    # landuse:
    #     data: { source: osm }
    #     filter:
    #         name: true
    #         # show smaller landuse areas at higher zooms
    #         any:
    #             - { $zoom: { min: 9 }, area: { min: 10000000 } }
    #             - { $zoom: { min: 10 }, area: { min: 3300000 } }
    #             - { $zoom: { min: 12 }, area: { min: 1000000 } }
    #             - { $zoom: { min: 13 }, area: { min: 10000 } }
    #             - { $zoom: { min: 15 } }
    #     draw:
    #         polygons:
    #             order: 1
    #             interactive: true
    #             style: flat
    #     green:
    #         filter: { kind: [park, graveyard, cemetery, forest, recreation_ground] }
    #         draw:
    #             polygons:
    #                 order: 2
    #                 color: '#bddec5'
    #     blue:
    #         filter: { kind: [commercial, industrial] }
    #         draw:
    #             polygons:
    #                 color: '#C0CDCD'
    #     orange:
    #         filter: { kind: [university] }
    #         draw:
    #             polygons:
    #                 color: '#D9CFC3'

    water:
        data: { source: osm }
        filter:
            any:
                # show smaller water areas at higher zooms
                - { $zoom: { min: 0 }, area: { min: 10000000 } }
                - { $zoom: { min: 10 }, area: { min: 1000000 } }
                - { $zoom: { min: 12 }, area: { min: 100000 } }
                - { $zoom: { min: 15 }, area: { min: 1000 } }
                - { $zoom: { min: 18 } }
        draw:
            polygons:
                interactive: true
                order: 3
                color: '#9dc3de'

    roads:
        data: { source: osm }
        filter:
            not: { kind: [rail] }
        draw:
            lines:
                # style: flat_lines
                color: '#999'
                width: 12
                # order: function () { return feature.sort_key + 5; }
                order: 50
                # outline:
                #     color: '#666'
                #     width: [[15, 0], [16, 2]]
                #     order: 4 # put all outlines below all roads (for now)
                extrude: 50

        # rounded:
        #     filter: { $zoom: { min: 18 } }
        #     draw:
        #         lines:
        #             cap: round

        # highway:
        #     filter: { kind: highway }
        #     draw:
        #         lines:
        #             color: '#D16768'
        #             width: [[14, 2px], [15, 12]]
        #             outline:
        #                 width: [[14, 0], [15, 2]]
        #     link:
        #         filter: { is_link: yes }
        #         draw:
        #             lines:
        #                 color: '#aaa'
        #                 width: [[13, 0], [14, 12]]
        # major_road:
        #     filter: { kind: major_road, $zoom: { min: 10 } }
        #     draw:
        #         lines:
        #             width: [[10, 0], [13, 2px], [14, 2px], [16, 12]]
        #             outline:
        #                 width: [[16, 0], [17, 1]]
        # minor_road:
        #     filter: { kind: minor_road }
        #     draw:
        #         lines:
        #             width: [[13, 0px], [14, 1px], [15, 8]]
        #             outline:
        #                 width: [[17, 0], [18, 1]]
        # paths:
        #     filter: { kind: path }
        #     draw:
        #         lines:
        #             color: '#bbb'
        #             width: [[15, 0px], [18, 2px]]
        #             outline:
        #                 width: 0
        # airports:
        #     filter: { aeroway: true }
        #     draw:
        #         lines:
        #             color: '#ddd'
        #             outline:
        #                 width: 0

        #     taxiways:
        #         filter: { aeroway: taxiway }
        #         draw:
        #             lines:
        #                 width: [[13, 0px], [14, 2px], [17, 10px]]

        #     runways:
        #         filter: { aeroway: runway }
        #         draw:
        #             lines:
        #                 color: [[13, '#FFE4B5'], [16, white]]
        #                 width: [[11, 3px], [12, 5px], [13, 10px], [15, 75]]
        #                 order: 39
        #                 cap: square
        #                 outline:
        #                     color: orange
        #                     width: [[11, 0px], [12, 1px], [13, 2px], [15, 12.5]]
        #                     order: 38

    # buildings:
    #     data: { source: osm }
    #     filter: { $zoom: { min: 14 } }

<<<<<<< HEAD
    #     draw:
    #         polygons:
    #             order: 50
    #             color: [.65, .65, .65]

    #     # turn interactive feature selection on for buildings with names
    #     interactive:
    #         filter: { name: true }
    #         draw: { polygons: { interactive: true } }

    #     # extrude 3d buildings
    #     extruded:
    #         filter: { $zoom: { min: 15 } }
    #         draw:
    #             polygons:
    #                 extrude: function () { return feature.height > 20 || $zoom >= 16; }

    #     high-line:
    #         filter: { roof_material: grass }
    #         draw:
    #             polygons:
    #                 style: flat
    #                 color: '#bddec5'

    # road_labels:
    #     data: { source: osm, layer: roads }
    #     filter: { name: true, aeroway: false, tunnel: false, railway: false, not: { kind: rail }, $zoom: { min: 10 } }
    #     highway:
    #         filter: { kind: highway, $zoom: { min: 7 } }
    #         draw:
    #             text:
    #                 height: 100
    #                 priority: 2
    #                 font:
    #                     fill: '#666'
    #                     typeface: 12px Helvetica
    #                     stroke: { color: white, width: 4 }

    #     not_highway:
    #         filter: { not: { kind: highway }, $zoom: { min: 13 } }
    #         draw:
    #             text:
    #                 priority: 5
    #                 font:
    #                     fill: '#666'
    #                     stroke: { color: white, width: 4 }
    #                     typeface: 12px Helvetica

    #         major_road:
    #             filter: { kind: major_road, $zoom: { min: 14 } }
    #             draw:
    #                 text:
    #                     priority: 3
    #                     font:
    #                         typeface: 16px Helvetica
    #                         stroke: { color: white, width: 4 }

    #         small:
    #             filter: { highway: [residential, unclassified], $zoom: { max: 15 } }
    #             visible: false

    # poi_icons:
    #     data: { source: osm, layer: pois }
    #     filter: { name: true, not: { kind: [peak, viewpoint, bicycle_rental, car_sharing] }, $zoom: { min: 15 } }
    #     draw:
    #         icons:
    #             size: [[13, 12px], [15, 18px]]
    #             interactive: true

    #     # add generic icon at high zoom
    #     generic:
    #         filter: { $zoom: { min: 18 } }
    #         draw: { icons: { sprite: info } }

    #     # examples of different icons mapped to feature properties
    #     icons:
    #         restaurant:
    #             filter: { kind: [restaurant] }
    #             draw: { icons: { sprite: restaurant } }
    #         cafe:
    #             filter: { kind: [cafe, convenience] }
    #             draw: { icons: { sprite: cafe } }
    #         bar:
    #             filter: { kind: [bar, pub] }
    #             draw: { icons: { sprite: bar } }
    #         culture:
    #             filter: { kind: [museum, library, church, place_of_worship, bank] }
    #             draw: { icons: { sprite: museum } }
    #         station:
    #             filter: { kind: [station] }
    #             draw: { icons: { sprite: train } }
    #         hospital:
    #             filter: { kind: [hospital, pharmacy] }
    #             draw: { icons: { sprite: hospital } }
    #         hotel:
    #             filter: { kind: [hotel, hostel] }
    #             draw: { icons: { sprite: hotel } }
    #         bus_stop:
    #             filter: { kind: [bus_stop] }
    #             draw: { icons: { sprite: bus } }
    #         bookstore:
    #             filter: { kind: [bookstore] }
    #             draw: { icons: { sprite: bookstore } }

    # places:
    #     data: { source: osm }
    #     filter:
    #         name: true
    #         not: { kind: [county, state, island] }
    #         any:
    #             - { $zoom: { min: 1 }, kind: ocean }
    #             - { $zoom: { min: 2, max: 5 }, kind: continent }
    #             # important countries
    #             - { $zoom: { min: 4 }, name: ["United States of America", "Brasil", " Россия", "中华人民共和国"] }
    #             # unimportant countries
    #             - { $zoom: { min: 5 }, kind: country }
    #             # this function matches the "cities" sublayer
    #             - function() { return (feature.scalerank * .75) <= ($zoom - 4); }
    #     draw:
    #         text:
    #             order: 50
    #             priority: 1
    #             font:
    #                 typeface: italic 11pt Helvetica
    #                 fill: black
    #                 stroke: { color: white, width: 3 }
    #     continents:
    #         filter: { kind: continent }
    #         draw:
    #             text:
    #                 font:
    #                     capitalized: true
    #     countries:
    #         filter: { kind: country }
    #         draw:
    #             text:
    #                 font:
    #                     capitalized: true
    #     oceans:
    #         filter: { kind: ocean }
    #         draw:
    #             text:
    #                 font:
    #                     typeface: italic 14pt Baskerville
    #     cities:
    #         # this filter shows lower scaleranks at higher zooms, starting at z4
    #         filter: function() { return (feature.scalerank * .75) <= ($zoom - 4); }
    #         draw:
    #             text:
    #                 font:
    #                     typeface: italic 12pt Helvetica
    #                     fill: black
    #                     stroke: { color: white, width: 3 }
    #     minor-places:
    #         filter: { kind: [hamlet, village, town, neighbourhood, suburb, quarter], $zoom: { max: 13 } }
    #         visible: false

    # landuse_labels:
    #     data: { source: osm }
    #     filter:
    #         name: true
    #         kind: [park, forest, cemetery, graveyard]
    #         any:
    #             # show labels for smaller landuse areas at higher zooms
    #             - { $zoom: { min: 9 }, area: { min: 100000000 } }
    #             - { $zoom: { min: 10 }, area: { min: 10000000 } }
    #             - { $zoom: { min: 12 }, area: { min: 1000000 } }
    #             - { $zoom: { min: 15 }, area: { min: 10000 } }
    #             - { $zoom: { min: 18 } }
    #     draw:
    #         text:
    #             priority: 4
    #             font:
    #                 typeface: Italic 10pt Lucida Grande
    #                 fill: darkgreen
    #                 stroke: { color: white, width: 3 }
=======
    poi_icons:
        data: { source: osm, layer: pois }
        filter: { name: true, not: { kind: [peak, viewpoint, bicycle_rental, car_sharing] }, $zoom: { min: 15 } }
        draw:
            icons:
                offset: [0px, -13px]
                size: [[13, 12px], [15, 18px]]
                interactive: true

        # add generic icon at high zoom
        generic:
            filter: { $zoom: { min: 18 } }
            draw: { icons: { sprite: info } }

        # examples of different icons mapped to feature properties
        icons:
            restaurant:
                filter: { kind: [restaurant] }
                draw: { icons: { sprite: restaurant } }
            cafe:
                filter: { kind: [cafe, convenience] }
                draw: { icons: { sprite: cafe } }
            bar:
                filter: { kind: [bar, pub] }
                draw: { icons: { sprite: bar } }
            culture:
                filter: { kind: [museum, library, church, place_of_worship, bank] }
                draw: { icons: { sprite: museum } }
            station:
                filter: { kind: [station] }
                draw: { icons: { sprite: train } }
            hospital:
                filter: { kind: [hospital, pharmacy] }
                draw: { icons: { sprite: hospital } }
            hotel:
                filter: { kind: [hotel, hostel] }
                draw: { icons: { sprite: hotel } }
            bus_stop:
                filter: { kind: [bus_stop] }
                draw: { icons: { sprite: bus } }
            bookstore:
                filter: { kind: [bookstore] }
                draw: { icons: { sprite: bookstore } }

    places:
        data: { source: osm }
        filter:
            name: true
            not: { kind: [county, state, island] }
            any:
                - { $zoom: { min: 1 }, kind: ocean }
                - { $zoom: { min: 2, max: 5 }, kind: continent }
                # important countries
                - { $zoom: { min: 4 }, name: ["United States of America", "Brasil", " Россия", "中华人民共和国"] }
                # unimportant countries
                - { $zoom: { min: 5 }, kind: country }
                # this function matches the "cities" sublayer
                - function() { return (feature.scalerank * .75) <= ($zoom - 4); }
        draw:
            text:
                priority: 1
                font:
                    typeface: italic 11pt Helvetica
                    fill: black
                    stroke: { color: white, width: 3 }
        continents:
            filter: { kind: continent }
            draw:
                text:
                    font:
                        capitalized: true
        countries:
            filter: { kind: country }
            draw:
                text:
                    font:
                        capitalized: true
        oceans:
            filter: { kind: ocean }
            draw:
                text:
                    font:
                        typeface: italic 14pt Baskerville
        cities:
            # this filter shows lower scaleranks at higher zooms, starting at z4
            filter: function() { return (feature.scalerank * .75) <= ($zoom - 4); }
            draw:
                text:
                    font:
                        typeface: italic 12pt Helvetica
                        fill: black
                        stroke: { color: white, width: 3 }
        minor-places:
            filter: { kind: [hamlet, village, town, neighbourhood, suburb, quarter], $zoom: { max: 13 } }
            visible: false

    point_labels:
        data: { source: osm, layer: [pois, landuse_labels] }
        filter:
            name: true

        landuse:
            filter:
                $layer: landuse_labels
                kind: [park, forest, cemetery, graveyard]
                any:
                    # show labels for smaller landuse areas at higher zooms
                    - { $zoom: { min: 9 }, area: { min: 100000000 } }
                    - { $zoom: { min: 10 }, area: { min: 10000000 } }
                    - { $zoom: { min: 12 }, area: { min: 1000000 } }
                    - { $zoom: { min: 15 }, area: { min: 10000 } }
                    - { $zoom: { min: 18 } }
            draw:
                text:
                    priority: 4
                    font:
                        typeface: Italic 10pt Lucida Grande
                        fill: darkgreen
                        stroke: { color: white, width: 3 }

        pois:
            filter:
                $layer: pois
                name: true
                not: { kind: [peak, viewpoint, bicycle_rental, car_sharing] }
                $zoom: { min: 18 }
            draw:
                text:
                    offset: [0px, 13px]
                    priority: 6
                    font:
                        typeface: 12px Helvetica
                        fill: black
>>>>>>> acb2da10

    # building_labels:
    #     data: { source: osm, layer: buildings }
    #     filter:
    #         name: true
    #         any:
    #             - { $zoom: { min: 17 }, height: { min: 50 } }
    #             - $zoom: { min: 18 }
    #     draw:
    #         text:
    #             priority: 6
    #             font:
    #                 typeface: 8pt Lucida Grande
    #                 fill: darkred
    #                 stroke: { color: white, width: 3 }

    # schools:
    #     data: { source: schools }
    #     draw:
    #         lines:
    #             order: 100
    #             color: red
    #             width: [[7, .5px], [9, 1px], [14, 5px]]
    #             interactive: true
    #         text:
    #             text_source: schoolDistrict
    #             font:
    #                 fill: white
    #                 typeface: 16px Futura
    #                 stroke: { color: black, width: 4 }

    # counties:
    #     data: { source: counties }
    #     draw:
    #         lines:
    #             order: 101
    #             color: purple
    #             width: [[7, .5px], [9, 1px], [14, 5px]]
    #             interactive: true<|MERGE_RESOLUTION|>--- conflicted
+++ resolved
@@ -178,184 +178,7 @@
     #     data: { source: osm }
     #     filter: { $zoom: { min: 14 } }
 
-<<<<<<< HEAD
-    #     draw:
-    #         polygons:
-    #             order: 50
-    #             color: [.65, .65, .65]
-
-    #     # turn interactive feature selection on for buildings with names
-    #     interactive:
-    #         filter: { name: true }
-    #         draw: { polygons: { interactive: true } }
-
-    #     # extrude 3d buildings
-    #     extruded:
-    #         filter: { $zoom: { min: 15 } }
-    #         draw:
-    #             polygons:
-    #                 extrude: function () { return feature.height > 20 || $zoom >= 16; }
-
-    #     high-line:
-    #         filter: { roof_material: grass }
-    #         draw:
-    #             polygons:
-    #                 style: flat
-    #                 color: '#bddec5'
-
-    # road_labels:
-    #     data: { source: osm, layer: roads }
-    #     filter: { name: true, aeroway: false, tunnel: false, railway: false, not: { kind: rail }, $zoom: { min: 10 } }
-    #     highway:
-    #         filter: { kind: highway, $zoom: { min: 7 } }
-    #         draw:
-    #             text:
-    #                 height: 100
-    #                 priority: 2
-    #                 font:
-    #                     fill: '#666'
-    #                     typeface: 12px Helvetica
-    #                     stroke: { color: white, width: 4 }
-
-    #     not_highway:
-    #         filter: { not: { kind: highway }, $zoom: { min: 13 } }
-    #         draw:
-    #             text:
-    #                 priority: 5
-    #                 font:
-    #                     fill: '#666'
-    #                     stroke: { color: white, width: 4 }
-    #                     typeface: 12px Helvetica
-
-    #         major_road:
-    #             filter: { kind: major_road, $zoom: { min: 14 } }
-    #             draw:
-    #                 text:
-    #                     priority: 3
-    #                     font:
-    #                         typeface: 16px Helvetica
-    #                         stroke: { color: white, width: 4 }
-
-    #         small:
-    #             filter: { highway: [residential, unclassified], $zoom: { max: 15 } }
-    #             visible: false
-
-    # poi_icons:
-    #     data: { source: osm, layer: pois }
-    #     filter: { name: true, not: { kind: [peak, viewpoint, bicycle_rental, car_sharing] }, $zoom: { min: 15 } }
-    #     draw:
-    #         icons:
-    #             size: [[13, 12px], [15, 18px]]
-    #             interactive: true
-
-    #     # add generic icon at high zoom
-    #     generic:
-    #         filter: { $zoom: { min: 18 } }
-    #         draw: { icons: { sprite: info } }
-
-    #     # examples of different icons mapped to feature properties
-    #     icons:
-    #         restaurant:
-    #             filter: { kind: [restaurant] }
-    #             draw: { icons: { sprite: restaurant } }
-    #         cafe:
-    #             filter: { kind: [cafe, convenience] }
-    #             draw: { icons: { sprite: cafe } }
-    #         bar:
-    #             filter: { kind: [bar, pub] }
-    #             draw: { icons: { sprite: bar } }
-    #         culture:
-    #             filter: { kind: [museum, library, church, place_of_worship, bank] }
-    #             draw: { icons: { sprite: museum } }
-    #         station:
-    #             filter: { kind: [station] }
-    #             draw: { icons: { sprite: train } }
-    #         hospital:
-    #             filter: { kind: [hospital, pharmacy] }
-    #             draw: { icons: { sprite: hospital } }
-    #         hotel:
-    #             filter: { kind: [hotel, hostel] }
-    #             draw: { icons: { sprite: hotel } }
-    #         bus_stop:
-    #             filter: { kind: [bus_stop] }
-    #             draw: { icons: { sprite: bus } }
-    #         bookstore:
-    #             filter: { kind: [bookstore] }
-    #             draw: { icons: { sprite: bookstore } }
-
-    # places:
-    #     data: { source: osm }
-    #     filter:
-    #         name: true
-    #         not: { kind: [county, state, island] }
-    #         any:
-    #             - { $zoom: { min: 1 }, kind: ocean }
-    #             - { $zoom: { min: 2, max: 5 }, kind: continent }
-    #             # important countries
-    #             - { $zoom: { min: 4 }, name: ["United States of America", "Brasil", " Россия", "中华人民共和国"] }
-    #             # unimportant countries
-    #             - { $zoom: { min: 5 }, kind: country }
-    #             # this function matches the "cities" sublayer
-    #             - function() { return (feature.scalerank * .75) <= ($zoom - 4); }
-    #     draw:
-    #         text:
-    #             order: 50
-    #             priority: 1
-    #             font:
-    #                 typeface: italic 11pt Helvetica
-    #                 fill: black
-    #                 stroke: { color: white, width: 3 }
-    #     continents:
-    #         filter: { kind: continent }
-    #         draw:
-    #             text:
-    #                 font:
-    #                     capitalized: true
-    #     countries:
-    #         filter: { kind: country }
-    #         draw:
-    #             text:
-    #                 font:
-    #                     capitalized: true
-    #     oceans:
-    #         filter: { kind: ocean }
-    #         draw:
-    #             text:
-    #                 font:
-    #                     typeface: italic 14pt Baskerville
-    #     cities:
-    #         # this filter shows lower scaleranks at higher zooms, starting at z4
-    #         filter: function() { return (feature.scalerank * .75) <= ($zoom - 4); }
-    #         draw:
-    #             text:
-    #                 font:
-    #                     typeface: italic 12pt Helvetica
-    #                     fill: black
-    #                     stroke: { color: white, width: 3 }
-    #     minor-places:
-    #         filter: { kind: [hamlet, village, town, neighbourhood, suburb, quarter], $zoom: { max: 13 } }
-    #         visible: false
-
-    # landuse_labels:
-    #     data: { source: osm }
-    #     filter:
-    #         name: true
-    #         kind: [park, forest, cemetery, graveyard]
-    #         any:
-    #             # show labels for smaller landuse areas at higher zooms
-    #             - { $zoom: { min: 9 }, area: { min: 100000000 } }
-    #             - { $zoom: { min: 10 }, area: { min: 10000000 } }
-    #             - { $zoom: { min: 12 }, area: { min: 1000000 } }
-    #             - { $zoom: { min: 15 }, area: { min: 10000 } }
-    #             - { $zoom: { min: 18 } }
-    #     draw:
-    #         text:
-    #             priority: 4
-    #             font:
-    #                 typeface: Italic 10pt Lucida Grande
-    #                 fill: darkgreen
-    #                 stroke: { color: white, width: 3 }
-=======
+
     poi_icons:
         data: { source: osm, layer: pois }
         filter: { name: true, not: { kind: [peak, viewpoint, bicycle_rental, car_sharing] }, $zoom: { min: 15 } }
@@ -489,7 +312,6 @@
                     font:
                         typeface: 12px Helvetica
                         fill: black
->>>>>>> acb2da10
 
     # building_labels:
     #     data: { source: osm, layer: buildings }
