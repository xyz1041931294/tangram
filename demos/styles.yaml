--- conflicted
+++ resolved
@@ -1,14 +1,8 @@
 camera:
     type: perspective
-<<<<<<< HEAD
-    focal_length: 1
-    # focal_length: [[16, 2], [17, 2.5], [18, 3], [19, 4], [20, 6]] # pairs of [zoom, focal len]
-    vanishing_point: [-.25, -.25] # slightly off-center viewing angle, towards lower-left of screen
-=======
     # focal_length: 1
     focal_length: [[16, 2], [17, 2.5], [18, 3], [19, 4], [20, 6]] # pairs of [zoom, focal len]
     vanishing_point: [-250, -250] # relative to center of screen, in pixels
->>>>>>> a2d6786a
 
     # type: isometric
     # axis: [1, .5]
