// Text rendering style

import Geo from '../../geo';
import {Style} from '../style';
import {Points} from '../points/points';
import Collision from '../../labels/collision';
import LabelPoint from '../../labels/label_point';
import LabelLine from '../../labels/label_line';

export let TextStyle = Object.create(Points);

Object.assign(TextStyle, {
    name: 'text',
    super: Points,
    built_in: true,
    selection: false, // no feature selection for text by default

    init() {
        this.super.init.apply(this, arguments);

        // Point style (parent class) requires texturing to be turned on
        // (labels are always drawn with textures)
        this.defines.TANGRAM_POINT_TEXTURE = true;

        // Disable dual point/text mode
        this.defines.TANGRAM_MULTI_SAMPLER = false;

        // Manually un-multiply alpha, because Canvas text rasterization is pre-multiplied
        this.defines.TANGRAM_UNMULTIPLY_ALPHA = true;

        // Fade out text when tile is zooming out, e.g. acting as proxy tiles
        this.defines.TANGRAM_FADE_ON_ZOOM_OUT = true;
        this.defines.TANGRAM_FADE_ON_ZOOM_OUT_RATE = 2; // fade at 2x, e.g. fully transparent at 0.5 zoom level away

        this.reset();
    },

    reset() {
        this.queues = {};
        this.resetText();
    },

    // Override to queue features instead of processing immediately
    addFeature (feature, draw, context) {
        let tile = context.tile;
        if (tile.generation !== this.generation) {
            return;
        }

        // Called here because otherwise it will be delayed until the feature queue is parsed,
        // and we want the preprocessing done before we evaluate text style below
        draw = this.preprocess(draw);
        if (!draw) {
            return;
        }

        let q = this.parseTextFeature(feature, draw, context, tile);
        if (!q) {
            return;
        }

        q.feature = feature;
        q.context = context;
        q.layout.vertex = false; // vertex placement option not applicable to standalone labels

        // Queue the feature for processing
        if (!this.tile_data[tile.key]) {
            this.startData(tile);
        }
        this.queues[tile.key].push(q);

        // Register with collision manager
        Collision.addStyle(this.name, tile.key);
    },

    // Override
<<<<<<< HEAD
=======
    createLabels (tile_key, feature_queue) {
        let labels = [];
        for (let f=0; f < feature_queue.length; f++) {
            let fq = feature_queue[f];
            let text_info = this.texts[tile_key][fq.text_settings_key][fq.text];
            fq.layout.segment_size = text_info.size.segment_size;
            let feature_labels = this.buildLabels(text_info.size.collision_size, fq.feature.geometry, fq.layout);
            for (let i = 0; i < feature_labels.length; i++) {
                let fql = Object.create(fq);
                fql.label = feature_labels[i];
                labels.push(fql);
            }
        }
        return labels;
    },

    // Override
>>>>>>> 487b7d0d
    startData (tile) {
        this.queues[tile.key] = [];
        return Style.startData.call(this, tile);
    },

    // Override
    endData (tile) {
<<<<<<< HEAD
        return this.prepareTextLabels(tile, this.name, this.queues[tile.key]).
            then(labels => this.collideAndRenderTextLabels(tile, this.name, labels)).
            then(({ labels, texts, texture }) => {
                if (texts) {
                    this.texts[tile.key] = texts;

                    // Build queued features
                    labels.forEach(q => {
                        let text_settings_key = q.text_settings_key;
                        let text_info =
                            this.texts[tile.key][text_settings_key] &&
                            this.texts[tile.key][text_settings_key][q.text];

                        // setup styling object expected by Style class
                        let style = this.feature_style;
                        style.label = q.label;
                        style.size = text_info.size.logical_size;
                        style.angle = q.label.angle || 0;
                        style.texcoords = text_info.align[q.label.align].texcoords;

                        Style.addFeature.call(this, q.feature, q.draw, q.context);
                    });
=======
        return this.renderTextLabels(tile, this.name, this.queues[tile.key]).then(({ labels, texts, texture }) => {
            if (texts) {
                this.texts[tile.key] = texts;

                // Build queued features
                labels.forEach(q => {
                    let text_settings_key = q.text_settings_key;
                    let text_info = this.texts[tile.key] && this.texts[tile.key][text_settings_key] && this.texts[tile.key][text_settings_key][q.text];

                    // setup styling object expected by Style class
                    let style = this.feature_style;
                    style.label = q.label;
                    style.size = text_info.size.logical_size;
                    style.angle = q.label.angle || 0;
                    style.texcoords = text_info.texcoords;
                    style.multi_texcoords = text_info.multi_texcoords;
                    Style.addFeature.call(this, q.feature, q.draw, q.context);
                });
            }
            this.freeText(tile);

            // Finish tile mesh
            return Style.endData.call(this, tile).then(tile_data => {
                // Attach tile-specific label atlas to mesh as a texture uniform
                if (texture && tile_data) {
                    tile_data.uniforms.u_texture = texture;
                    tile_data.textures.push(texture); // assign texture ownership to tile
                    return tile_data;
>>>>>>> 487b7d0d
                }
                this.freeText(tile);

                // Finish tile mesh
                return Style.endData.call(this, tile).then(tile_data => {
                    // Attach tile-specific label atlas to mesh as a texture uniform
                    if (texture && tile_data) {
                        tile_data.uniforms.u_texture = texture;
                        tile_data.textures.push(texture); // assign texture ownership to tile
                        return tile_data;
                    }
                });
            });
    },

    // Sets up caching for draw properties
    _preprocess (draw) {
        return this.preprocessText(draw);
    },

    // Implements label building for TextLabels mixin
    buildTextLabels (tile_key, feature_queue) {
        let labels = [];
        for (let f=0; f < feature_queue.length; f++) {
            let fq = feature_queue[f];
            let text_info = this.texts[tile_key][fq.text_settings_key][fq.text];
            let feature_labels = this.buildLabels(text_info.size.collision_size, fq.feature.geometry, fq.layout);
            for (let i = 0; i < feature_labels.length; i++) {
                let fql = Object.create(fq);
                fql.label = feature_labels[i];
                labels.push(fql);
            }
        }
        return labels;
    },

    // Builds one or more labels for a geometry
    buildLabels (size, geometry, layout) {
        let labels = [];

        if (geometry.type === "LineString") {
            this.buildLineLabels(geometry.coordinates, size, layout, labels);
        } else if (geometry.type === "MultiLineString") {
            let lines = geometry.coordinates;
            for (let i = 0; i < lines.length; ++i) {
                this.buildLineLabels(lines[i], size, layout, labels);
            }
        } else if (geometry.type === "Point") {
            labels.push(new LabelPoint(geometry.coordinates, size, layout));
        } else if (geometry.type === "MultiPoint") {
            let points = geometry.coordinates;
            for (let i = 0; i < points.length; ++i) {
                labels.push(new LabelPoint(points[i], size, layout));
            }
        } else if (geometry.type === "Polygon") {
            let centroid = Geo.centroid(geometry.coordinates);
            labels.push(new LabelPoint(centroid, size, layout));
        } else if (geometry.type === "MultiPolygon") {
            let centroid = Geo.multiCentroid(geometry.coordinates);
            labels.push(new LabelPoint(centroid, size, layout));
        }

        return labels;
    },

    // Build one or more labels for a line geometry
    buildLineLabels (line, size, layout, labels) {
        let subdiv = Math.min(layout.subdiv, line.length - 1);
        if (subdiv > 1) {
            // Create multiple labels for line, with each allotted a range of segments
            // in which it will attempt to place
            let seg_per_div = (line.length - 1) / subdiv;
<<<<<<< HEAD
            for (let i=0; i < subdiv; i++) {
                layout.segment_start = Math.floor(i * seg_per_div);
                layout.segment_end = Math.floor((i+1) * seg_per_div);
                labels.push(new LabelLine(size, line, layout)); // TODO: swap constructor arg order
=======
            for (let i = 0; i < subdiv; i++) {
                options.segment_start = Math.floor(i * seg_per_div);
                options.segment_end = Math.floor((i + 1) * seg_per_div);

                var label = new LabelLine(size, line, options);
                if (!label.throw_away) {
                    labels.push(label);
                }
>>>>>>> 487b7d0d
            }
            layout.segment_start = null;
            layout.segment_end = null;
        }
        else {
<<<<<<< HEAD
            labels.push(new LabelLine(size, line, layout)); // TODO: swap constructor arg order
=======
            var label = new LabelLine(size, line, options);
            if (!label.throw_away) {
                labels.push(label);
            }
>>>>>>> 487b7d0d
        }
    }

});

TextStyle.texture_id = 0; // namespaces per-tile label textures<|MERGE_RESOLUTION|>--- conflicted
+++ resolved
@@ -74,8 +74,6 @@
     },
 
     // Override
-<<<<<<< HEAD
-=======
     createLabels (tile_key, feature_queue) {
         let labels = [];
         for (let f=0; f < feature_queue.length; f++) {
@@ -93,7 +91,6 @@
     },
 
     // Override
->>>>>>> 487b7d0d
     startData (tile) {
         this.queues[tile.key] = [];
         return Style.startData.call(this, tile);
@@ -101,7 +98,6 @@
 
     // Override
     endData (tile) {
-<<<<<<< HEAD
         return this.prepareTextLabels(tile, this.name, this.queues[tile.key]).
             then(labels => this.collideAndRenderTextLabels(tile, this.name, labels)).
             then(({ labels, texts, texture }) => {
@@ -124,36 +120,6 @@
 
                         Style.addFeature.call(this, q.feature, q.draw, q.context);
                     });
-=======
-        return this.renderTextLabels(tile, this.name, this.queues[tile.key]).then(({ labels, texts, texture }) => {
-            if (texts) {
-                this.texts[tile.key] = texts;
-
-                // Build queued features
-                labels.forEach(q => {
-                    let text_settings_key = q.text_settings_key;
-                    let text_info = this.texts[tile.key] && this.texts[tile.key][text_settings_key] && this.texts[tile.key][text_settings_key][q.text];
-
-                    // setup styling object expected by Style class
-                    let style = this.feature_style;
-                    style.label = q.label;
-                    style.size = text_info.size.logical_size;
-                    style.angle = q.label.angle || 0;
-                    style.texcoords = text_info.texcoords;
-                    style.multi_texcoords = text_info.multi_texcoords;
-                    Style.addFeature.call(this, q.feature, q.draw, q.context);
-                });
-            }
-            this.freeText(tile);
-
-            // Finish tile mesh
-            return Style.endData.call(this, tile).then(tile_data => {
-                // Attach tile-specific label atlas to mesh as a texture uniform
-                if (texture && tile_data) {
-                    tile_data.uniforms.u_texture = texture;
-                    tile_data.textures.push(texture); // assign texture ownership to tile
-                    return tile_data;
->>>>>>> 487b7d0d
                 }
                 this.freeText(tile);
 
@@ -226,12 +192,6 @@
             // Create multiple labels for line, with each allotted a range of segments
             // in which it will attempt to place
             let seg_per_div = (line.length - 1) / subdiv;
-<<<<<<< HEAD
-            for (let i=0; i < subdiv; i++) {
-                layout.segment_start = Math.floor(i * seg_per_div);
-                layout.segment_end = Math.floor((i+1) * seg_per_div);
-                labels.push(new LabelLine(size, line, layout)); // TODO: swap constructor arg order
-=======
             for (let i = 0; i < subdiv; i++) {
                 options.segment_start = Math.floor(i * seg_per_div);
                 options.segment_end = Math.floor((i + 1) * seg_per_div);
@@ -240,20 +200,15 @@
                 if (!label.throw_away) {
                     labels.push(label);
                 }
->>>>>>> 487b7d0d
             }
             layout.segment_start = null;
             layout.segment_end = null;
         }
         else {
-<<<<<<< HEAD
-            labels.push(new LabelLine(size, line, layout)); // TODO: swap constructor arg order
-=======
             var label = new LabelLine(size, line, options);
             if (!label.throw_away) {
                 labels.push(label);
             }
->>>>>>> 487b7d0d
         }
     }
 
