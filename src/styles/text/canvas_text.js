--- conflicted
+++ resolved
@@ -393,12 +393,9 @@
 
 // Cache sizes of rendered text
 CanvasText.text_cache = {}; // by text style, then text string
-<<<<<<< HEAD
 CanvasText.cache_stats = { hits: 0, misses: 0 };
 
-// Font detection
-CanvasText.fonts_loaded = Promise.resolve(); // resolves when all requested fonts have been detected
-
+// Right-to-left / bi-directional text handling
 // Taken from http://stackoverflow.com/questions/12006095/javascript-how-to-check-if-character-is-rtl
 function isRTL(s){
     var weakChars       = '\u0000-\u0040\u005B-\u0060\u007B-\u00BF\u00D7\u00F7\u02B9-\u02FF\u2000-\u2BFF\u2010-\u2029\u202C\u202F-\u2BFF',
@@ -432,7 +429,4 @@
     }
 
     return words_LTR;
-}
-=======
-CanvasText.cache_stats = { hits: 0, misses: 0 };
->>>>>>> 23407f59
+}