--- conflicted
+++ resolved
@@ -243,26 +243,6 @@
                 return;
             }
 
-<<<<<<< HEAD
-            // Calculate order if it was not cached
-            style.order = this.parseOrder(draw.order, context);
-=======
-            // Feature selection (only if style supports it)
-            var selectable = false;
-            style.interactive = this.introspection || draw.interactive;
-            if (this.selection) {
-                selectable = StyleParser.evalProperty(style.interactive, context);
-            }
-
-            // If feature is marked as selectable
-            if (selectable) {
-                style.selection_color = FeatureSelection.makeColor(feature, context.tile, context);
-            }
-            else {
-                style.selection_color = FeatureSelection.defaultColor;
-            }
->>>>>>> a860ebd4
-
             // Subclass implementation
             style = this._parseFeature(feature, draw, context);
 
@@ -313,17 +293,16 @@
     preprocess (draw) {
         // Preprocess first time
         if (!draw.preprocessed) {
-<<<<<<< HEAD
+            // Apply draw defaults
+            if (this.draw) {
+                mergeObjects(draw, this.draw);
+            }
+
             if (this.introspection || draw.interactive) {
                 draw.selection_prop = draw.selection_prop || default_selection_prop;
                 draw.selection_group = draw.selection_group || 'default';
                 draw.hover_color = draw.hover_color && StyleParser.createColorPropertyCache(draw.hover_color);
                 draw.click_color = draw.click_color && StyleParser.createColorPropertyCache(draw.click_color);
-=======
-            // Apply draw defaults
-            if (this.draw) {
-                mergeObjects(draw, this.draw);
->>>>>>> a860ebd4
             }
 
             draw = this._preprocess(draw); // optional subclass implementation
