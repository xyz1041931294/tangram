--- conflicted
+++ resolved
@@ -789,7 +789,6 @@
             catch(error => Promise.resolve({ error }));
     }
 
-<<<<<<< HEAD
     updateSelectionStates() {
         return Promise.all([
             this.selection.updateState('hover'),
@@ -797,16 +796,7 @@
         ]);
     }
 
-    // Rebuild geometry, without re-parsing the config or re-compiling styles
-    // TODO: detect which elements need to be refreshed/rebuilt (stylesheet changes, etc.)
-    rebuild(options) {
-        return this.rebuildGeometry(options);
-    }
-
-    // Rebuild all tiles
-=======
     // Rebuild all tiles, without re-parsing the config or re-compiling styles
->>>>>>> a860ebd4
     // sync: boolean of whether to sync the config object to the worker
     // sources: optional array of data sources to selectively rebuild (by default all our rebuilt)
     rebuild({ sync = true, sources = null, serialize_funcs, profile = false, fade_in = false } = {}) {
@@ -1286,11 +1276,7 @@
                 scene.tile_manager.getRenderableTiles().forEach(tile => {
                     for (let style in tile.meshes) {
                         sizes[style] = sizes[style] || 0;
-<<<<<<< HEAD
-                        sizes[style] += tile.meshes[style].byte_size;
-=======
                         sizes[style] += tile.meshes[style].buffer_size;
->>>>>>> a860ebd4
                     }
                 });
                 return sizes;
@@ -1307,8 +1293,6 @@
                 return sizes;
             },
 
-<<<<<<< HEAD
-=======
             layerStats () {
                 if (debugSettings.layer_stats) {
                     return Tile.debugSumLayerStats(scene.tile_manager.getRenderableTiles());
@@ -1319,7 +1303,6 @@
                 }
             },
 
->>>>>>> a860ebd4
             renderableTilesCount () {
                 return scene.tile_manager.getRenderableTiles().length;
             }
