/*global Scene */
import Geo from './geo';
import Utils from './utils/utils';
import WorkerBroker from './utils/worker_broker';
import subscribeMixin from './utils/subscribe';
import Context from './gl/context';
import Builders from './styles/builders';
import ShaderProgram from './gl/shader_program';
import Texture from './gl/texture';
import VertexArrayObject from './gl/vao';
import {StyleManager} from './styles/style_manager';
import {StyleParser} from './styles/style_parser';
import Camera from './camera';
import Light from './light';
import Tile from './tile';
import DataSource from './data_source';
import FeatureSelection from './selection';

import log from 'loglevel';
import glMatrix from 'gl-matrix';
let mat4 = glMatrix.mat4;
let mat3 = glMatrix.mat3;
let vec3 = glMatrix.vec3;

// Load scene definition: pass an object directly, or a URL as string to load remotely
export default class Scene {

    constructor(config_source, options) {
        options = options || {};
        subscribeMixin(this);

        this.initialized = false;
        this.initializing = false;
        this.sources = {};

        this.tiles = {};
        this.visible_tiles = {};
        this.queued_tiles = [];
        this.num_workers = options.numWorkers || 2;
        this.allow_cross_domain_workers = (options.allowCrossDomainWorkers === false ? false : true);
        this.worker_url = options.workerUrl;
        if (options.disableVertexArrayObjects === true) {
            VertexArrayObject.disabled = true;
        }

        this.config = null;
        this.config_source = config_source;
        this.config_serialized = null;

        this.styles = null;
        this.active_styles = {};

        this.building = null;                           // tracks current scene building state (tiles being built, etc.)
        this.dirty = true;                              // request a redraw
        this.animated = false;                          // request redraw every frame
        this.preUpdate = options.preUpdate;             // optional pre-render loop hook
        this.postUpdate = options.postUpdate;           // optional post-render loop hook
        this.render_loop = !options.disableRenderLoop;  // disable render loop - app will have to manually call Scene.render() per frame
        this.frame = 0;
        this.resetTime();

        this.zoom = null;
        this.center = null;
        this.device_pixel_ratio = window.devicePixelRatio || 1;

        this.zooming = false;
        this.preserve_tiles_within_zoom = 2;
        this.panning = false;
        this.container = options.container;

        this.camera = null;
        this.lights = null;
        this.background = null;

        // Model-view matrices
        // 64-bit versions are for CPU calcuations
        // 32-bit versions are downsampled and sent to GPU
        this.modelMatrix = new Float64Array(16);
        this.modelMatrix32 = new Float32Array(16);
        this.modelViewMatrix = new Float64Array(16);
        this.modelViewMatrix32 = new Float32Array(16);
        this.normalMatrix = new Float64Array(9);
        this.normalMatrix32 = new Float32Array(9);

        this.selection = null;
        this.texture_listener = null;

        // Debug config
        this.debug = {
            profile: {
                geometry_build: false
            }
        };

        this.logLevel = options.logLevel || 'info';
        log.setLevel(this.logLevel);
    }

    init() {
        if (this.initialized) {
            return Promise.resolve();
        }
        this.initializing = true;

        // Load scene definition (sources, styles, etc.), then create styles & workers
        return new Promise((resolve, reject) => {
            this.loadScene().then(() => {

                this.createWorkers().then(() => {
                    this.createCanvas();
                    this.selection = new FeatureSelection(this.gl, this.workers);

                    this.texture_listener = { update: () => this.dirty = true };
                    Texture.subscribe(this.texture_listener);

                    // Loads rendering styles from config, sets GL context and compiles programs
                    this.updateConfig();

                    this.initializing = false;
                    this.initialized = true;
                    resolve();

                    if (this.render_loop !== false) {
                        this.setupRenderLoop();
                    }
                }).catch(e => { throw e; });
            }).catch(e => { reject(e); });
        });
    }

    destroy() {
        this.initialized = false;
        this.renderLoop = () => {}; // set to no-op because a null can cause requestAnimationFrame to throw

        this.unsubscribeAll(); // clear all event listeners

        Texture.unsubscribe(this.texture_listener);
        this.texture_listener = null;

        if (this.canvas && this.canvas.parentNode) {
            this.canvas.parentNode.removeChild(this.canvas);
            this.canvas = null;
        }
        this.container = null;

        if (this.gl) {
            this.gl.deleteFramebuffer(this.fbo);
            this.fbo = null;

            Texture.destroy(this.gl);
            StyleManager.destroy(this.gl);
            this.styles = {};

            this.gl = null;
        }

        if (Array.isArray(this.workers)) {
            this.workers.forEach((worker) => {
                worker.terminate();
            });
            this.workers = null;
        }
        this.sources = {};
        this.tiles = {}; // TODO: probably destroy each tile separately too
    }

    createCanvas() {
        this.container = this.container || document.body;
        this.canvas = document.createElement('canvas');
        this.canvas.style.position = 'absolute';
        this.canvas.style.top = 0;
        this.canvas.style.left = 0;
        this.canvas.style.zIndex = -1;
        this.container.appendChild(this.canvas);

        this.gl = Context.getContext(this.canvas, { alpha: false /*premultipliedAlpha: false*/ });
        this.resizeMap(this.container.clientWidth, this.container.clientHeight);
        VertexArrayObject.init(this.gl);
    }

    createObjectURL() {
        return (window.URL && window.URL.createObjectURL) || (window.webkitURL && window.webkitURL.createObjectURL);
    }

    loadWorkerUrl(scene) {
        var worker_url = scene.worker_url || Utils.findCurrentURL('tangram.debug.js', 'tangram.min.js'),
            createObjectURL = scene.createObjectURL();

        return new Promise((resolve, reject) => {
            if (!worker_url) {
                reject(new Error("Can't load worker because couldn't find base URL that library was loaded from"));
                return;
            }

            if (createObjectURL && scene.allow_cross_domain_workers) {
                var body = `importScripts('${worker_url}');`;
                var worker_local_url = createObjectURL(new Blob([body], { type: 'application/javascript' }));
                resolve(worker_local_url);
            } else {
                resolve(worker_url);
            }

<<<<<<< HEAD
        log.debug(`Scene.makeWorkers: initializing worker ${id}`);
        let _id = id;
        queue.push(WorkerBroker.postMessage(worker, 'init', id, this.num_workers, this.device_pixel_ratio).then(
            (id) => {
                log.debug(`Scene.makeWorkers: initialized worker ${id}`);
                return id;
            },
            (error) => {
                log.error(`Scene.makeWorkers: failed to initialize worker ${_id}:`, error);
                return Promise.reject(error);
            })
        );
=======
        });
>>>>>>> 3cc0d92f
    }

    // Web workers handle heavy duty tile construction: networking, geometry processing, etc.
    createWorkers() {
        return new Promise((resolve, reject) => {
            this.loadWorkerUrl(this).then((worker_url) => {
                this.makeWorkers(worker_url).then(resolve, reject);
            });
        });
    }

    // Instantiate workers from URL, init event handlers
    makeWorkers(url) {
        var queue = [];

        this.workers = [];
        for (var id=0; id < this.num_workers; id++) {
            var worker = new Worker(url);
            this.workers[id] = worker;

            worker.addEventListener('message', this.workerLogMessage.bind(this));
            WorkerBroker.addWorker(worker);

            log.debug(`Scene.makeWorkers: initializing worker ${id}`);
            let _id = id;
            queue.push(WorkerBroker.postMessage(worker, 'init', id, this.num_workers).then(
                (id) => {
                    log.debug(`Scene.makeWorkers: initialized worker ${id}`);
                    return id;
                },
                (error) => {
                    log.error(`Scene.makeWorkers: failed to initialize worker ${_id}:`, error);
                    return Promise.reject(error);
                })
            );
        }

        this.next_worker = 0;
        this.selection_map_worker_size = {};

        return Promise.all(queue);
    }

    // Round robin selection of next worker
    nextWorker() {
        var worker = this.workers[this.next_worker];
        this.next_worker = (this.next_worker + 1) % this.workers.length;
        return worker;
    }

    /**
        Set the map view, can be passed an object with lat/lng and/or zoom
    */
    setView({ lng, lat, zoom } = {}) {
        var changed = false;

        // Set center
        if (lng && lat) {
            changed = changed || !this.center || lng !== this.center.lng || lat !== this.center.lat;
            this.center = { lng, lat };
        }

        // Set zoom
        if (zoom) {
            changed = changed || zoom !== this.zoom;
            this.setZoom(zoom);
        }

        if (changed) {
            this.updateBounds();
        }
        return changed;
    }

    startZoom() {
        this.last_zoom = this.zoom;
        this.zooming = true;
    }

    // Choose the base zoom level to use for a given fractional zoom
    baseZoom(zoom) {
        return Math.round(zoom);
    }

    setZoom(zoom) {
        this.zooming = false;
        let base = this.baseZoom(zoom);

        if (base !== this.baseZoom(this.last_zoom)) {
            // Remove tiles outside a given range above and below current zoom
            var below = base;
            var above = base;

            log.trace(`scene.last_zoom: ${this.last_zoom}`);
            if (Math.abs(zoom - this.last_zoom) <= this.preserve_tiles_within_zoom) {
                below -= this.preserve_tiles_within_zoom;
                above += this.preserve_tiles_within_zoom;
            }

            log.trace(`removing tiles outside range [${below}, ${above}]`);
            this.removeTilesOutsideZoomRange(below, above);

            // Remove tiles outside current zoom that are still loading
            this.removeTiles(tile => {
                if (tile.loading && this.baseZoom(tile.coords.z) !== base) {
                    log.trace(`removed ${tile.key} (was loading, but outside current zoom)`);
                    return true;
                }
            });
        }

        this.last_zoom = this.zoom;
        this.zoom = zoom;

        this.updateBounds();

        this.dirty = true;
    }

    viewReady() {
        if (this.css_size == null || this.center == null || this.zoom == null || Object.keys(this.sources).length === 0) {
             return false;
        }
        return true;
    }

    // Calculate viewport bounds based on current center and zoom
    updateBounds() {
        // TODO: better concept of "readiness" state?
        if (!this.viewReady()) {
            return;
        }

        this.meters_per_pixel = Geo.metersPerPixel(this.zoom);

        // Size of the half-viewport in meters at current zoom
        this.viewport_meters = {
            x: this.css_size.width * this.meters_per_pixel,
            y: this.css_size.height * this.meters_per_pixel
        };

        // Center of viewport in meters, and tile
        let [x, y] = Geo.latLngToMeters([this.center.lng, this.center.lat]);
        this.center_meters = { x, y };

        let z = this.baseZoom(this.zoom);
        let max_zoom = this.findMaxZoom();
        if (z > max_zoom) {
            z = max_zoom;
        }
        this.center_tile = Geo.tileForMeters([this.center_meters.x, this.center_meters.y], z);

        this.bounds_meters = {
            sw: {
                x: this.center_meters.x - this.viewport_meters.x / 2,
                y: this.center_meters.y - this.viewport_meters.y / 2
            },
            ne: {
                x: this.center_meters.x + this.viewport_meters.x / 2,
                y: this.center_meters.y + this.viewport_meters.y / 2
            }
        };

        // Find visible tiles and load new ones
        this.visible_tiles = this.findVisibleTiles();
        for (let key in this.visible_tiles) {
            this.loadTile(this.visible_tiles[key]);
        }

        // Update tile visible flags
        for (let key in this.tiles) {
            this.tiles[key].update(this);
        }

        this.trigger('move');
        this.dirty = true;
    }

    findVisibleTiles({ buffer } = {}) {
        let z = this.baseZoom(this.zoom);
        let max_zoom = this.findMaxZoom();
        if (z > max_zoom) {
            z = max_zoom;
        }

        let sw = Geo.tileForMeters([this.bounds_meters.sw.x, this.bounds_meters.sw.y], z);
        let ne = Geo.tileForMeters([this.bounds_meters.ne.x, this.bounds_meters.ne.y], z);
        buffer = buffer || 0;

        let tiles = {};
        for (let x = sw.x - buffer; x <= ne.x + buffer; x++) {
            for (let y = ne.y - buffer; y <= sw.y + buffer; y++) {
                let coords = { x, y, z };
                tiles[Tile.key(coords)] = coords;
            }
        }
        return tiles;
    }

    removeTilesOutsideZoomRange(below, above) {
        below = Math.min(below, this.findMaxZoom() || below);
        above = Math.min(above, this.findMaxZoom() || above);

        this.removeTiles(tile => {
            if (tile.coords.z < below || tile.coords.z > above) {
                log.trace(`removed ${tile.key} (outside range [${below}, ${above}])`);
                return true;
            }
        });
    }

    removeTiles(filter) {
        let remove_tiles = [];
        for (let t in this.tiles) {
            let tile = this.tiles[t];
            if (filter(tile)) {
                remove_tiles.push(t);
            }
        }
        for (let r=0; r < remove_tiles.length; r++) {
            let key = remove_tiles[r];
            this.removeTile(key);
        }
    }

    resizeMap(width, height) {
        this.dirty = true;

        this.css_size = { width: width, height: height };
        this.device_size = {
            width: Math.round(this.css_size.width * this.device_pixel_ratio),
            height: Math.round(this.css_size.height * this.device_pixel_ratio)
        };
        this.view_aspect = this.css_size.width / this.css_size.height;
        this.updateBounds();

        if (this.canvas) {
            this.canvas.style.width = this.css_size.width + 'px';
            this.canvas.style.height = this.css_size.height + 'px';
            this.canvas.width = this.device_size.width;
            this.canvas.height = this.device_size.height;

            this.gl.bindFramebuffer(this.gl.FRAMEBUFFER, null);
            this.gl.viewport(0, 0, this.canvas.width, this.canvas.height);
        }
    }

    // Request scene be redrawn at next animation loop
    requestRedraw() {
        this.dirty = true;
    }

    // Redraw scene immediately - don't wait for animation loop
    // Use sparingly, but for cases where you need the closest possible sync with other UI elements,
    // such as other, non-WebGL map layers (e.g. Leaflet raster layers, markers, etc.)
    immediateRedraw() {
        this.dirty = true;
        this.render();
    }

    // Setup the render loop
    setupRenderLoop({ pre_render, post_render } = {}) {
        this.renderLoop = () => {
            if (this.initialized) {
                // Render the scene
                this.update();
            }

            // Request the next frame
            window.requestAnimationFrame(this.renderLoop);
        };
        setTimeout(() => { this.renderLoop(); }, 0); // delay start by one tick
    }

    update() {
        this.loadQueuedTiles();

        // Render on demand
        var will_render = !(this.dirty === false || this.initialized === false || this.viewReady() === false);

        // Pre-render loop hook
        if (typeof this.preUpdate === 'function') {
            this.preUpdate(will_render);
        }

        // Bail if no need to render
        if (!will_render) {
            return false;
        }
        this.dirty = false; // subclasses can set this back to true when animation is needed

        // Render the scene
        this.render();

        // Post-render loop hook
        if (typeof this.postUpdate === 'function') {
            this.postUpdate(will_render);
        }

        // Redraw every frame if animating
        if (this.animated === true) {
            this.dirty = true;
        }

        this.frame++;
        log.trace('Scene.render()');
        return true;
    }

    render() {
        var gl = this.gl;

        // Map transforms
        if (!this.center_meters) {
            return;
        }

        // Update styles, camera, lights
        this.camera.update();
        Object.keys(this.active_styles).forEach(i => this.styles[i].update());
        Object.keys(this.lights).forEach(i => this.lights[i].update());

        // Renderable tile list
        this.renderable_tiles = [];
        for (var t in this.tiles) {
            var tile = this.tiles[t];
            if (tile.visible && tile.loaded) {
                this.renderable_tiles.push(tile);
            }
        }
        this.renderable_tiles_count = this.renderable_tiles.length;

        // Find min/max order for current tiles
        this.order = this.calcOrderRange(this.renderable_tiles);

        // Render main pass
        this.render_count = this.renderPass();

        // Render selection pass (if needed)
        if (this.selection.pendingRequests()) {
            if (this.panning) {
                return;
            }

            this.selection.bind();                  // switch to FBO
            this.renderPass(
                'selection_program',                // render w/alternate program
                { allow_alpha_blend: false });
            this.selection.read();                  // read results from selection buffer

            // Reset to screen buffer
            gl.bindFramebuffer(gl.FRAMEBUFFER, null);
            gl.viewport(0, 0, this.canvas.width, this.canvas.height);
        }

        if (this.render_count !== this.last_render_count) {
            log.info(`Scene: rendered ${this.render_count} primitives`);
        }
        this.last_render_count = this.render_count;

        return true;
    }

    // Render all active styles, grouped by blend/depth type (opaque, overlay, etc.) and by program (style)
    // Called both for main render pass, and for secondary passes like selection buffer
    renderPass(program_key = 'program', { allow_alpha_blend } = {}) {
        let styles;
        let count = 0; // how many primitives were rendered

        // optionally force alpha off (e.g. for selection pass)
        allow_alpha_blend = (allow_alpha_blend == null) ? true : allow_alpha_blend;

        this.clearFrame({ clear_color: true, clear_depth: true });

        // Opaque styles: depth test on, depth write on, blending off
        styles = Object.keys(this.active_styles).filter(s => this.styles[s].blend === 'opaque');
        this.setRenderState({ depth_test: true, depth_write: true, alpha_blend: false });
        count += this.renderStyles(styles, program_key);

        // Transparent styles: depth test off, depth write on, custom blending
        styles = Object.keys(this.active_styles).filter(s => this.styles[s].blend === 'add');
        this.setRenderState({ depth_test: true, depth_write: false, alpha_blend: (allow_alpha_blend && 'add') });
        count += this.renderStyles(styles, program_key);

        styles = Object.keys(this.active_styles).filter(s => this.styles[s].blend === 'multiply');
        this.setRenderState({ depth_test: true, depth_write: false, alpha_blend: (allow_alpha_blend && 'multiply') });
        count += this.renderStyles(styles, program_key);

        // Overlay styles: depth test off, depth write off, blending on
        styles = Object.keys(this.styles).filter(s => this.styles[s].blend === 'overlay');
        this.setRenderState({ depth_test: false, depth_write: false, alpha_blend: allow_alpha_blend });
        count += this.renderStyles(styles, program_key);

        return count;
    }

    renderStyles(styles, program_key) {
        let count = 0;
        for (let style of styles) {
            let program = this.styles[style][program_key];
            if (!program || !program.compiled) {
                continue;
            }
            count += this.renderStyle(style, program);
        }
        return count;
    }

    renderStyle(style, program) {
        var first_for_style = true;
        var render_count = 0;

        // Render tile GL geometries
        for (var t in this.renderable_tiles) {
            var tile = this.renderable_tiles[t];

            if (tile.meshes[style] != null) {
                // Setup style if encountering for first time this frame
                // (lazy init, not all styles will be used in all screen views; some styles might be defined but never used)
                if (first_for_style === true) {
                    first_for_style = false;

                    program.use();
                    this.styles[style].setup();

                    // TODO: don't set uniforms when they haven't changed
                    program.uniform('2f', 'u_resolution', this.device_size.width, this.device_size.height);
                    program.uniform('2f', 'u_aspect', this.view_aspect, 1.0);
                    program.uniform('1f', 'u_time', ((+new Date()) - this.start_time) / 1000);
                    program.uniform('1f', 'u_map_zoom', this.zoom); // Math.floor(this.zoom) + (Math.log((this.zoom % 1) + 1) / Math.LN2 // scale fractional zoom by log
                    program.uniform('2f', 'u_map_center', this.center_meters.x, this.center_meters.y);
                    program.uniform('1f', 'u_order_min', this.order.min);
                    program.uniform('1f', 'u_order_range', this.order.range);
                    program.uniform('1f', 'u_meters_per_pixel', this.meters_per_pixel);

                    this.camera.setupProgram(program);
                    for (let i in this.lights) {
                        this.lights[i].setupProgram(program);
                    }
                }

                // TODO: calc these once per tile (currently being needlessly re-calculated per-tile-per-style)

                // Tile origin
                program.uniform('2f', 'u_tile_origin', tile.min.x, tile.min.y);

                // Model matrix - transform tile space into world space (meters, absolute mercator position)
                mat4.identity(this.modelMatrix);
                mat4.translate(this.modelMatrix, this.modelMatrix, vec3.fromValues(tile.min.x, tile.min.y, 0));
                mat4.scale(this.modelMatrix, this.modelMatrix, vec3.fromValues(tile.span.x / Scene.tile_scale, -1 * tile.span.y / Scene.tile_scale, 1)); // scale tile local coords to meters
                mat4.copy(this.modelMatrix32, this.modelMatrix);
                program.uniform('Matrix4fv', 'u_model', false, this.modelMatrix32);

                // Model view matrix - transform tile space into view space (meters, relative to camera)
                mat4.multiply(this.modelViewMatrix32, this.camera.viewMatrix, this.modelMatrix);
                program.uniform('Matrix4fv', 'u_modelView', false, this.modelViewMatrix32);

                // Normal matrix - transforms surface normals into view space
                mat3.normalFromMat4(this.normalMatrix32, this.modelViewMatrix32);
                program.uniform('Matrix3fv', 'u_normalMatrix', false, this.normalMatrix32);

                // Render tile
                tile.meshes[style].render();
                render_count += tile.meshes[style].geometry_count;
            }
        }

        return render_count;
    }

    clearFrame({ clear_color, clear_depth } = {}) {
        if (!this.initialized) {
            return;
        }

        // Defaults
        clear_color = (clear_color === false) ? false : true; // default true
        clear_depth = (clear_depth === false) ? false : true; // default true

        // Reset frame state
        let gl = this.gl;

        if (clear_color) {
            gl.clearColor(...this.background.color);
        }

        if (clear_depth) {
            gl.depthMask(true); // always clear depth if requested, even if depth write will be turned off
        }

        if (clear_color || clear_depth) {
            let mask = (clear_color && gl.COLOR_BUFFER_BIT) | (clear_depth && gl.DEPTH_BUFFER_BIT);
            gl.clear(mask);
        }
    }

    setRenderState({ depth_test, depth_write, cull_face, alpha_blend } = {}) {
        if (!this.initialized) {
            return;
        }

        // Defaults
        // TODO: when we abstract out support for multiple render passes, these can be per-pass config options
        depth_test = (depth_test === false) ? false : true;         // default true
        depth_write = (depth_write === false) ? false : true;       // default true
        cull_face = (cull_face === false) ? false : true;           // default true
        alpha_blend = (alpha_blend != null) ? alpha_blend : false;  // default false

        // Reset frame state
        let gl = this.gl;

        if (depth_test) {
            gl.enable(gl.DEPTH_TEST);
            gl.depthFunc(gl.LEQUAL);
        }
        else {
            gl.disable(gl.DEPTH_TEST);
        }

        gl.depthMask(depth_write);

        if (cull_face) {
            gl.enable(gl.CULL_FACE);
            gl.cullFace(gl.BACK);
        }
        else {
            gl.disable(gl.CULL_FACE);
        }

        if (alpha_blend) {
            gl.enable(gl.BLEND);

            // Traditional blending
            if (alpha_blend === true) {
                gl.blendFunc(gl.SRC_ALPHA, gl.ONE_MINUS_SRC_ALPHA);
            }
            // Additive blending
            else if (alpha_blend === 'add') {
                gl.blendFunc(gl.ONE, gl.ONE);
            }
            // Multiplicative blending
            else if (alpha_blend === 'multiply') {
                gl.blendFunc(gl.ZERO, gl.SRC_COLOR);
            }
        }
        else {
            gl.disable(gl.BLEND);
        }
    }

    // Find min/max order for a set of tiles
    calcOrderRange(tiles) {
        let order = { min: Infinity, max: -Infinity };
        for (let t of tiles) {
            if (t.order.min < order.min) {
                order.min = t.order.min;
            }
            if (t.order.max > order.max) {
                order.max = t.order.max;
            }
        }
        order.max += 1;
        order.range = order.max - order.min;
        return order;
    }

    // Request feature selection at given pixel. Runs async and returns results via a promise.
    getFeatureAt(pixel) {
        if (!this.initialized) {
            return Promise.reject(new Error("Scene.getFeatureAt() called before scene was initialized"));
        }

        // Point scaled to [0..1] range
        var point = {
            x: pixel.x * this.device_pixel_ratio / this.device_size.width,
            y: pixel.y * this.device_pixel_ratio / this.device_size.height
        };

        this.dirty = true; // need to make sure the scene re-renders for these to be processed
        return this.selection.getFeatureAt(point);
    }

    // Queue a tile for load
    loadTile(coords) {
        this.queued_tiles[this.queued_tiles.length] = coords;
    }

    // Load all queued tiles
    loadQueuedTiles() {
        if (!this.initialized) {
            return;
        }

        if (this.queued_tiles.length === 0) {
            return;
        }

        // Sort queued tiles from center tile
        this.queued_tiles.sort((a, b) => {
            let ad = Math.abs(this.center_tile.x - a.x) + Math.abs(this.center_tile.y - a.y);
            let bd = Math.abs(this.center_tile.x - b.x) + Math.abs(this.center_tile.y - b.y);
            return (bd > ad ? -1 : (bd === ad ? 0 : 1));
        });
        this.queued_tiles.forEach(coords => this._loadTile(coords));
        this.queued_tiles = [];
    }

    // Load a single tile
    _loadTile(coords) {
        // Skip if not at current scene zoom
        if (coords.z !== this.center_tile.z) {
            return;
        }

        let key = Tile.key(coords);
        let tile;
        if (!this.hasTile(key)) {
            tile = Tile.create({
                coords: coords,
                max_zoom: this.findMaxZoom(),
                worker: this.nextWorker()
            });

            this.cacheTile(tile);
            tile.load(this);
        }
        else {
            tile = this.tiles[key];
        }
        return tile;
    }

    // tile manager
    cacheTile(tile) {
        this.tiles[tile.key] = tile;
    }

    hasTile(key) {
        return this.tiles[key] !== undefined;
    }

    forgetTile(key) {
        delete this.tiles[key];

        if (this.building && this.building.tiles) {
            delete this.building.tiles[key];
        }
    }

    findMaxZoom() {
        var max_zoom = this.max_zoom || Geo.max_zoom;

        for (var name in this.sources) {
            let source = this.sources[name];
            if (source.max_zoom < max_zoom) {
                max_zoom = source.max_zoom;
            }
        }
        return max_zoom;
    }

    // TODO: detect which elements need to be refreshed/rebuilt (stylesheet changes, etc.)
    rebuild() {
        return this.rebuildGeometry();
    }

    // Rebuild all tiles
    rebuildGeometry() {
        if (!this.initialized) {
            return Promise.reject(new Error('Scene.rebuildGeometry: scene is not initialized'));
        }

        return new Promise((resolve, reject) => {
            // Skip rebuild if already in progress
            if (this.building) {
                // Queue up to one rebuild call at a time, only save last request
                if (this.building.queued && this.building.queued.reject) {
                    // notify previous request that it did not complete
                    log.debug('Scene.rebuildGeometry: request superceded by a newer call');
                    this.building.queued.resolve(false); // false flag indicates rebuild request was superceded
                }

                // Save queued request
                this.building.queued = { resolve, reject };
                log.trace(`Scene.rebuildGeometry(): queuing request`);
                return;
            }

            // Track tile build state
            this.building = { resolve, reject, tiles: {} };

            // Profiling
            if (this.debug.profile.geometry_build) {
                this._profile('rebuildGeometry');
            }

            // Update config (in case JS objects were manipulated directly)
            this.syncConfigToWorker();
            this.resetFeatureSelection();

            // Rebuild visible tiles, sorted from center
            let build = [];
            for (let tile of Utils.values(this.tiles)) {
                if (tile.visible) {
                    build.push(tile);
                }
                else {
                    this.removeTile(tile.key);
                }
            }
            Tile.sort(build).forEach(tile => tile.build(this));

            this.updateActiveStyles();
            this.resetTime();

            // Edge case: if nothing is being rebuilt, immediately resolve promise and don't lock further rebuilds
            if (this.building && Object.keys(this.building.tiles).length === 0) {
                resolve(false);

                // Another rebuild queued?
                var queued = this.building.queued;
                this.building = null;
                if (queued) {
                    log.debug(`Scene: starting queued rebuildGeometry() request`);
                    this.rebuildGeometry().then(queued.resolve, queued.reject);
                }
            }
        }).then(() => {
            // Profiling
            if (this.debug.profile.geometry_build) {
                this._profileEnd('rebuildGeometry');
            }
        });
    }

    // TODO: move to Tile class
    // Called on main thread when a web worker completes processing for a single tile (initial load, or rebuild)
    buildTileCompleted({ tile, worker_id, selection_map_size }) {
        // Track selection map size (for stats/debug) - update per worker and sum across workers
        this.selection_map_worker_size[worker_id] = selection_map_size;
        this.selection_map_size = 0;
        for (var wid in this.selection_map_worker_size) {
            this.selection_map_size += this.selection_map_worker_size[wid];
        }

        // Removed this tile during load?
        if (this.tiles[tile.key] == null) {
            log.trace(`discarded tile ${tile.key} in Scene.buildTileCompleted because previously removed`);
            Tile.abortBuild(tile);
        }
        else {
            var cached = this.tiles[tile.key];

            // Update tile with properties from worker
            if (cached) {
                tile = cached.merge(tile);
            }

            if (!tile.error) {
                tile.finalizeBuild(this.styles);
                this.dirty = true;
            }
            else {
                log.error(`main thread tile load error for ${tile.key}: ${tile.error}`);
            }
            tile.printDebug();
        }

        this.trackTileSetLoadStop();
        this.trackTileBuildStop(tile.key);
    }

    // Track tile build state
    trackTileBuildStart(key) {
        if (!this.building) {
            this.building = {
                tiles: {}
            };
        }
        this.building.tiles[key] = true;
        log.trace(`trackTileBuildStart for ${key}: ${Object.keys(this.building.tiles).length}`);
    }

    trackTileBuildStop(key) {
        // Done building?
        if (this.building) {
            log.trace(`trackTileBuildStop for ${key}: ${Object.keys(this.building.tiles).length}`);
            delete this.building.tiles[key];
            if (Object.keys(this.building.tiles).length === 0) {
                log.info(`Scene: build geometry finished`);
                log.debug(`Scene: updated selection map: ${this.selection_map_size} features`);

                if (this.building.resolve) {
                    this.building.resolve(true);
                }

                // Another rebuild queued?
                var queued = this.building.queued;
                this.building = null;
                if (queued) {
                    log.debug(`Scene: starting queued rebuildGeometry() request`);
                    this.rebuildGeometry().then(queued.resolve, queued.reject);
                }
            }
        }
    }

    removeTile(key) {
        if (!this.initialized) {
            return;
        }
        log.trace(`tile unload for ${key}`);

        var tile = this.tiles[key];

        if (tile != null) {
            tile.destroy();
        }

        this.forgetTile(tile.key);
        this.dirty = true;
    }

    /**
       Load (or reload) the scene config
       @return {Promise}
    */
    loadScene() {
        return Utils.loadResource(this.config_source).then((config) => {
            this.config = config;
            return this.preProcessSceneConfig().then(() => { this.trigger('loadScene', this.config); });
        }).catch(e => { throw e; });
    }

    // Reload scene config and rebuild tiles
    reload() {
        if (!this.initialized) {
            return;
        }

        this.loadScene().then(() => {
            this.updateStyles(this.gl);
            this.syncConfigToWorker();
            return this.rebuildGeometry();
        }, (error) => {
            throw error;
        });
    }

    loadDataSources() {
        for (var name in this.config.sources) {
            let source = this.config.sources[name];
            source.url = Utils.addBaseURL(source.url);
            this.sources[name] = DataSource.create(Object.assign({}, source, {name}));
        }
        this.updateBounds();
    }

    setSourceMax() {
        let max_zoom = this.findMaxZoom();

        for (var name in this.sources) {
            let source = this.sources[name];
            source.max_zoom = max_zoom;
        }
        return max_zoom;
    }

    // Normalize some settings that may not have been explicitly specified in the scene definition
    preProcessSceneConfig() {
        // Pre-process styles
        for (var rule of Utils.recurseValues(this.config.layers)) {
            // Styles are visible by default
            if (rule.style && rule.style.visible !== false) {
                rule.style.visible = true;
            }
        }

        // Assign ids to data sources
        let source_id = 0;
        for (let source in this.config.sources) {
            this.config.sources[source].id = source_id++;
        }

        // If only one camera specified, set it as default
        this.config.cameras = this.config.cameras || {};
        if (this.config.camera) {
            this.config.cameras.default = this.config.camera;
        }
        let camera_names = Object.keys(this.config.cameras);
        if (camera_names.length === 0) {
            this.config.cameras.default = { active: true };

        }
        else if (!this._active_camera) {
            // If no camera set as active, use first one
            this.config.cameras[camera_names[0]].active = true;
        }

        this.config.lights = this.config.lights || {}; // ensure lights object

        return StyleManager.preload(this.config.styles);
    }

    // Load all textures in the scene definition
    loadTextures() {
        this.normalizeTextures();
        return Texture.createFromObject(this.gl, this.config.textures);
    }

<<<<<<< HEAD
    // (Re)build styles from config
    StyleManager.init();
    this.styles = StyleManager.build(this.config.styles, this);
=======
    // Handle single or multi-texture syntax, for stylesheet convenience
    normalizeTextures() {
        if (!this.config.styles) {
            return;
        }
>>>>>>> 3cc0d92f

        for (let [style_name, style] of Utils.entries(this.config.styles)) {
            // If style has a single 'texture' object, move it to the global scene texture set
            // and give it a default name
            if (style.texture && typeof style.texture === 'object') {
                let texture_name = '__' + style_name;
                this.config.textures = this.config.textures || {};
                this.config.textures[texture_name] = style.texture;
                style.texture = texture_name; // point stlye to location of texture
            }
        }
    }

    // Called (currently manually) after styles are updated in stylesheet
    updateStyles(gl) {
        if (!this.initialized && !this.initializing) {
            throw new Error('Scene.updateStyles() called before scene was initialized');
        }

        // (Re)build styles from config
        StyleManager.init();
        this.styles = StyleManager.build(this.config.styles);

        // Optionally set GL context (used when initializing or re-initializing GL resources)
        if (gl) {
            for (var style of Utils.values(this.styles)) {
                style.setGL(gl);
            }
        }

        // Compile all programs
        StyleManager.compile();

        this.updateActiveStyles();
        this.dirty = true;
    }

    updateActiveStyles() {
        // Make a set of currently active styles (used in a style rule)
        // Note: doesn't actually check if any geometry matches the rule, just that the style is potentially renderable
        this.active_styles = {};
        var animated = false; // is any active style animated?

        for (var rule of Utils.recurseValues(this.config.layers)) {
            if (rule.style && rule.style.visible !== false) {
                this.active_styles[rule.style.name || StyleParser.defaults.style.name] = true;

                if (this.styles[rule.style.name || StyleParser.defaults.style.name].animated) {
                    animated = true;
                }
            }
        }
        this.animated = animated;
    }

    // Create camera
    createCamera() {
        this.camera = Camera.create(this._active_camera, this, this.config.cameras[this._active_camera]);

        // TODO: replace this and move all position info to camera
        this.camera.updateScene();
    }

    // Get active camera - for public API
    getActiveCamera() {
        return this._active_camera;
    }

    // Set active camera and recompile - for public API
    setActiveCamera(name) {
        this._active_camera = name;
        this.updateConfig();
        return this._active_camera;
    }

    // Internal management of active camera
    get _active_camera() {
        for (var name in this.config.cameras) {
            if (this.config.cameras[name].active) {
                return name;
            }
        }
    }

    set _active_camera(name) {
        var prev = this._active_camera;

        // Set new active camera
        if (this.config.cameras[name]) {
            this.config.cameras[name].active = true;

            // Clear previously active camera
            if (prev && prev !== name && this.config.cameras[prev]) {
                delete this.config.cameras[prev].active;
            }
        }
    }

    // Create lighting
    createLights() {
        this.lights = {};
        for (let i in this.config.lights) {
            this.config.lights[i].name = i;
            this.lights[i] = Light.create(this, this.config.lights[i]);
        }
        Light.inject(this.lights);
    }

    // Set background color
    setBackground() {
        let bg = this.config.background;
        this.background = {};
        if (bg && bg.color) {
            this.background.color = StyleParser.parseColor(bg.color);
        }
        if (!this.background.color) {
            this.background.color = [0, 0, 0, 1]; // default background to black
        }
    }

    // Update scene config
    updateConfig() {
        this.createCamera();
        this.createLights();
        this.loadDataSources();
        this.setSourceMax();
        this.loadTextures();
        this.setBackground();

        // TODO: detect changes to styles? already (currently) need to recompile anyway when camera or lights change
        this.updateStyles(this.gl);
        this.syncConfigToWorker();
    }

    // Serialize config and send to worker
    syncConfigToWorker() {
        this.config_serialized = Utils.serializeWithFunctions(this.config);
        this.selection_map_worker_size = {};
        // Tell workers we're about to rebuild (so they can update styles, etc.)
        this.workers.forEach(worker => {
            WorkerBroker.postMessage(worker, 'updateConfig', {
                config: this.config_serialized
            });
        });
    }

    resetFeatureSelection() {
        this.workers.forEach(worker => WorkerBroker.postMessage(worker, 'resetFeatureSelection'));
    }

    // Reset internal clock, mostly useful for consistent experience when changing styles/debugging
    resetTime() {
        this.start_time = +new Date();
    }


    // Stats/debug/profiling methods

    // Profiling methods used to track when sets of tiles start/stop loading together
    // e.g. initial page load is one set of tiles, new sets of tile loads are then initiated by a map pan or zoom
    trackTileSetLoadStart() {
        // Start tracking new tile set if no other tiles already loading
        if (this.tile_set_loading == null) {
            this.tile_set_loading = +new Date();
            log.info('Scene: tile set load start');
        }
    }

    trackTileSetLoadStop() {
        // No more tiles actively loading?
        if (this.tile_set_loading != null) {
            var end_tile_set = true;
            for (var t in this.tiles) {
                if (this.tiles[t].loading === true) {
                    end_tile_set = false;
                    break;
                }
            }

            if (end_tile_set === true) {
                this.last_tile_set_load = (+new Date()) - this.tile_set_loading;
                this.tile_set_loading = null;
                log.info(`Scene: tile set load finished in ${this.last_tile_set_load}ms`);
            }
        }
    }

    // Sum of a debug property across tiles
    getDebugSum(prop, filter) {
        var sum = 0;
        for (var t in this.tiles) {
            if (this.tiles[t].debug[prop] != null && (typeof filter !== 'function' || filter(this.tiles[t]) === true)) {
                sum += this.tiles[t].debug[prop];
            }
        }
        return sum;
    }

    // Average of a debug property across tiles
    getDebugAverage(prop, filter) {
        return this.getDebugSum(prop, filter) / Object.keys(this.tiles).length;
    }

    // Log messages pass through from web workers
    workerLogMessage(event) {
        if (event.data.type !== 'log') {
            return;
        }

        var { worker_id, level, msg } = event.data;

        if (log[level]) {
            log[level](`worker ${worker_id}:`,  ...msg);
        }
        else {
            log.error(`Scene.workerLogMessage: unrecognized log level ${level}`);
        }
    }

    // Profile helpers, issues a profile on main thread & all workers
    _profile(name) {
        console.profile(`main thread: ${name}`);
        this.workers.forEach(w => WorkerBroker.postMessage(w, 'profile', name));
    }

    _profileEnd(name) {
        console.profileEnd(`main thread: ${name}`);
        this.workers.forEach(w => WorkerBroker.postMessage(w, 'profileEnd', name));
    }

}

// Static methods/state

Scene.create = function (config, options = {}) {
    return new Scene(config, options);
};


Scene.tile_scale = 4096; // coordinates are locally scaled to the range [0, tile_scale]
Geo.setTileScale(Scene.tile_scale);
Builders.setTileScale(Scene.tile_scale);
ShaderProgram.defines.TILE_SCALE = Scene.tile_scale;
<|MERGE_RESOLUTION|>--- conflicted
+++ resolved
@@ -199,23 +199,7 @@
             } else {
                 resolve(worker_url);
             }
-
-<<<<<<< HEAD
-        log.debug(`Scene.makeWorkers: initializing worker ${id}`);
-        let _id = id;
-        queue.push(WorkerBroker.postMessage(worker, 'init', id, this.num_workers, this.device_pixel_ratio).then(
-            (id) => {
-                log.debug(`Scene.makeWorkers: initialized worker ${id}`);
-                return id;
-            },
-            (error) => {
-                log.error(`Scene.makeWorkers: failed to initialize worker ${_id}:`, error);
-                return Promise.reject(error);
-            })
-        );
-=======
         });
->>>>>>> 3cc0d92f
     }
 
     // Web workers handle heavy duty tile construction: networking, geometry processing, etc.
@@ -241,7 +225,7 @@
 
             log.debug(`Scene.makeWorkers: initializing worker ${id}`);
             let _id = id;
-            queue.push(WorkerBroker.postMessage(worker, 'init', id, this.num_workers).then(
+            queue.push(WorkerBroker.postMessage(worker, 'init', id, this.num_workers, this.device_pixel_ratio).then(
                 (id) => {
                     log.debug(`Scene.makeWorkers: initialized worker ${id}`);
                     return id;
@@ -1126,17 +1110,11 @@
         return Texture.createFromObject(this.gl, this.config.textures);
     }
 
-<<<<<<< HEAD
-    // (Re)build styles from config
-    StyleManager.init();
-    this.styles = StyleManager.build(this.config.styles, this);
-=======
     // Handle single or multi-texture syntax, for stylesheet convenience
     normalizeTextures() {
         if (!this.config.styles) {
             return;
         }
->>>>>>> 3cc0d92f
 
         for (let [style_name, style] of Utils.entries(this.config.styles)) {
             // If style has a single 'texture' object, move it to the global scene texture set
@@ -1158,7 +1136,7 @@
 
         // (Re)build styles from config
         StyleManager.init();
-        this.styles = StyleManager.build(this.config.styles);
+        this.styles = StyleManager.build(this.config.styles, this);
 
         // Optionally set GL context (used when initializing or re-initializing GL resources)
         if (gl) {
