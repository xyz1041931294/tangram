--- conflicted
+++ resolved
@@ -879,13 +879,8 @@
 Scene.prototype.loadScene = function () {
     return Utils.loadResource(this.config_source).then((config) => {
         this.config = config;
-<<<<<<< HEAD
-        return this.preProcessSceneConfig();
-        }).catch(e => { throw e; })
-=======
         return this.preProcessSceneConfig().then(() => { this.trigger('loadScene', this.config); });
-    }).catch((error) => { Promise.reject(error); });
->>>>>>> d93237a1
+    }).catch(e => { throw e; })
 };
 
 // Reload scene config and rebuild tiles
